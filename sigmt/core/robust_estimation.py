--- conflicted
+++ resolved
@@ -80,21 +80,16 @@
                 # Filtering based on a selection array for ex/ey/hz
                 self.get_selection_array()
                 selected_windows = \
-                    np.where(self.filtered_dataset[f'selection_array_{self.channel}'].values.astype(
-                        bool))[0]
-                print(
-                    f'Channel: {self.channel}, ft: {self.ft} Hz. Applying data selection conditions.')
+                    np.where(self.filtered_dataset[f'selection_array_{self.channel}'].values.astype(bool))[0]
+                print(f'Channel: {self.channel}, ft: {self.ft} Hz. Applying data selection conditions.')
                 self.filtered_dataset = self.filtered_dataset.isel(time_window=selected_windows)
                 # Filtering based on mahalanobis distance
                 self.get_mahalanobis_distance()
-                mahalanobis_selection = self.filtered_dataset['maha_dist'] < self.procinfo[
-                    'md_thresh']
+                mahalanobis_selection = self.filtered_dataset['maha_dist'] < self.procinfo['md_thresh']
                 selected_windows = np.where(mahalanobis_selection.astype(bool))[0]
-                print(
-                    f'Channel: {self.channel}, ft: {self.ft} Hz. Applying Mahalanobis distance condition.')
+                print(f'Channel: {self.channel}, ft: {self.ft} Hz. Applying Mahalanobis distance condition.')
                 self.filtered_dataset = self.filtered_dataset.isel(time_window=selected_windows)
-                print(
-                    f'Channel: {self.channel}, ft: {self.ft} Hz. Getting Jackknife initial guess.')
+                print(f'Channel: {self.channel}, ft: {self.ft} Hz. Getting Jackknife initial guess.')
                 self.get_jackknife_initial_guess()
                 print(f'Channel: {self.channel}, ft: {self.ft} Hz. Performing robust estimation.')
                 self.perform_robust_estimation()
@@ -153,17 +148,14 @@
         Prepare an array of boolean suggesting selected time windows.
         """
         self.filtered_dataset['selection_array_ex'] = (
-                self.filtered_dataset['ex_selection_coh'] * self.filtered_dataset[
-            'alpha_e_selection'] *
+                self.filtered_dataset['ex_selection_coh'] * self.filtered_dataset['alpha_e_selection'] *
                 self.filtered_dataset['alpha_h_selection'])
         self.filtered_dataset['selection_array_ey'] = (
-                self.filtered_dataset['ey_selection_coh'] * self.filtered_dataset[
-            'alpha_e_selection'] *
+                self.filtered_dataset['ey_selection_coh'] * self.filtered_dataset['alpha_e_selection'] *
                 self.filtered_dataset['alpha_h_selection'])
         if not self.processing_mode == "MT Only":
             self.filtered_dataset['selection_array_hz'] = (
-                    self.filtered_dataset['hz_selection_coh'] * self.filtered_dataset[
-                'alpha_e_selection'] *
+                    self.filtered_dataset['hz_selection_coh'] * self.filtered_dataset['alpha_e_selection'] *
                     self.filtered_dataset['alpha_h_selection'])
         # Avoiding GUI from crashing due to insufficient data
         if np.sum(self.filtered_dataset['selection_array_ex']) < 10:
@@ -183,8 +175,7 @@
                 print(
                     f'Skipping polarization direction selection for ft:{self.ft} Hz (hz) '
                     f'due to insufficient data for robust regression. Try with different min and max values.')
-                self.filtered_dataset['selection_array_hz'] = self.filtered_dataset[
-                    'hz_selection_coh']
+                self.filtered_dataset['selection_array_hz'] = self.filtered_dataset['hz_selection_coh']
 
     def get_mahalanobis_distance(self) -> None:
         """
@@ -249,65 +240,6 @@
         hx = self.filtered_dataset['hx']
         hy = self.filtered_dataset['hy']
         n_time_windows = self.output.shape[0]
-<<<<<<< HEAD
-        # Calculating residuals
-        self.residuals = abs(abs(self.output) - (abs(self.z1_initial_jackknife) *
-                                                 abs(self.hx)) - (
-                                         abs(self.z2_initial_jackknife) * abs(self.hy)))
-        # Initial variance based on MAD scale estimate
-        dmx = 1.483 * np.median(abs(self.residuals - np.median(self.residuals)))
-        # Upper limit to the MAD scale estimate
-        self.kmx = 1.5 * dmx
-        self.get_huber_weights()
-        #
-        element_dict = {}
-        element_avg_dict = {}
-        # Applying weights to band averaged cross-spectra
-        for i in range(4):
-            element_dict[f'z1_num_{i}'] = self.filtered_dataset[
-                                              self.z1_num_keys[i]].values * self.huber_weights
-            element_dict[f'z2_num_{i}'] = self.filtered_dataset[
-                                              self.z2_num_keys[i]].values * self.huber_weights
-            element_dict[f'z_deno_{i}'] = self.filtered_dataset[
-                                              self.z_deno_keys[i]].values * self.huber_weights
-        # Weighted mean of cross-spectra
-        for i in range(4):
-            element_avg_dict[f'z1_num_avg_{i}'] = np.sum(element_dict[f'z1_num_{i}']) / np.sum(
-                self.huber_weights)
-            element_avg_dict[f'z2_num_avg_{i}'] = np.sum(element_dict[f'z2_num_{i}']) / np.sum(
-                self.huber_weights)
-            element_avg_dict[f'z_deno_avg_{i}'] = np.sum(element_dict[f'z_deno_{i}']) / np.sum(
-                self.huber_weights)
-
-        z_deno = ((element_avg_dict['z_deno_avg_0'] * element_avg_dict['z_deno_avg_1']) -
-                  (element_avg_dict['z_deno_avg_2'] * element_avg_dict['z_deno_avg_3']))
-        self.z1_robust_huber = (
-                    ((element_avg_dict['z1_num_avg_0'] * element_avg_dict['z1_num_avg_1']) -
-                     (element_avg_dict['z1_num_avg_2'] * element_avg_dict['z1_num_avg_3'])) /
-                    z_deno)
-        self.z2_robust_huber = (
-                    ((element_avg_dict['z2_num_avg_0'] * element_avg_dict['z2_num_avg_1']) -
-                     (element_avg_dict['z2_num_avg_2'] * element_avg_dict['z2_num_avg_3'])) /
-                    z_deno)
-        # ------------ Iteration starts here ------------------
-        for iteration in range(20):
-            lc = np.sum((self.huber_weights == 1) * 1)
-            if lc == 0:
-                lc = 1
-            self.output = self.output * self.huber_weights
-            self.hx = self.hx * self.huber_weights
-            self.hy = self.hy * self.huber_weights
-            self.residuals = abs(abs(self.output) -
-                                 (abs(self.z1_robust_huber) * abs(self.hx)) -
-                                 (abs(self.z2_robust_huber) * abs(self.hy)))
-            # New variance of the robust solution
-            dhx = np.sqrt(
-                (n_time_windows / (lc ** 2)) * (np.sum(self.huber_weights * (self.residuals ** 2))))
-            # Upper limit
-            self.kmx = 1.5 * dhx
-            self.get_huber_weights()
-            #
-=======
 
         z1 = self.z1_initial_jackknife
         z2 = self.z2_initial_jackknife
@@ -356,7 +288,6 @@
                 # Get huber weights based on kh
                 self.get_huber_weights(kh)
 
->>>>>>> 242ebce5
             # Applying weights to band averaged cross-spectra
             element_dict = {}
             element_avg_dict = {}
@@ -366,29 +297,13 @@
                 element_dict[f'z_deno_{i}'] = self.filtered_dataset[self.z_deno_keys[i]].values * self.huber_weights
             # Weighted mean of cross-spectra
             for i in range(4):
-                element_avg_dict[f'z1_num_avg_{i}'] = np.sum(element_dict[f'z1_num_{i}']) / np.sum(
-                    self.huber_weights)
-                element_avg_dict[f'z2_num_avg_{i}'] = np.sum(element_dict[f'z2_num_{i}']) / np.sum(
-                    self.huber_weights)
-                element_avg_dict[f'z_deno_avg_{i}'] = np.sum(element_dict[f'z_deno_{i}']) / np.sum(
-                    self.huber_weights)
+                element_avg_dict[f'z1_num_avg_{i}'] = np.sum(element_dict[f'z1_num_{i}']) / np.sum(self.huber_weights)
+                element_avg_dict[f'z2_num_avg_{i}'] = np.sum(element_dict[f'z2_num_{i}']) / np.sum(self.huber_weights)
+                element_avg_dict[f'z_deno_avg_{i}'] = np.sum(element_dict[f'z_deno_{i}']) / np.sum(self.huber_weights)
 
             #
             z_deno = ((element_avg_dict['z_deno_avg_0'] * element_avg_dict['z_deno_avg_1']) -
                       (element_avg_dict['z_deno_avg_2'] * element_avg_dict['z_deno_avg_3']))
-<<<<<<< HEAD
-            self.z1_robust_huber = (
-                        ((element_avg_dict['z1_num_avg_0'] * element_avg_dict['z1_num_avg_1']) -
-                         (element_avg_dict['z1_num_avg_2'] * element_avg_dict['z1_num_avg_3'])) /
-                        z_deno)
-            self.z2_robust_huber = (
-                        ((element_avg_dict['z2_num_avg_0'] * element_avg_dict['z2_num_avg_1']) -
-                         (element_avg_dict['z2_num_avg_2'] * element_avg_dict['z2_num_avg_3'])) /
-                        z_deno)
-            if self.channel != 'hz':
-                self.z1_robust_huber = self.z1_robust_huber * -1
-                self.z2_robust_huber = self.z2_robust_huber * -1
-=======
             z1 = (((element_avg_dict['z1_num_avg_0'] * element_avg_dict['z1_num_avg_1']) -
                    (element_avg_dict['z1_num_avg_2'] * element_avg_dict['z1_num_avg_3'])) /
                   z_deno)
@@ -403,7 +318,6 @@
         else:
             self.z1_robust_huber = z1
             self.z2_robust_huber = z2
->>>>>>> 242ebce5
 
     def get_keys(self) -> None:
         """
@@ -438,35 +352,22 @@
         Dr. Manoj C. Nair helped with this computation.
         """
         if self.channel == 'ex':
-            outout = np.sum(self.filtered_dataset['exex'].values * self.huber_weights) / np.sum(
-                self.huber_weights)
-            outhx = np.sum(self.filtered_dataset['exhx'].values * self.huber_weights) / np.sum(
-                self.huber_weights)
-            outhy = np.sum(self.filtered_dataset['exhy'].values * self.huber_weights) / np.sum(
-                self.huber_weights)
+            outout = np.sum(self.filtered_dataset['exex'].values * self.huber_weights) / np.sum(self.huber_weights)
+            outhx = np.sum(self.filtered_dataset['exhx'].values * self.huber_weights) / np.sum(self.huber_weights)
+            outhy = np.sum(self.filtered_dataset['exhy'].values * self.huber_weights) / np.sum(self.huber_weights)
         if self.channel == 'ey':
-            outout = np.sum(self.filtered_dataset['eyey'].values * self.huber_weights) / np.sum(
-                self.huber_weights)
-            outhx = np.sum(self.filtered_dataset['eyhx'].values * self.huber_weights) / np.sum(
-                self.huber_weights)
-            outhy = np.sum(self.filtered_dataset['eyhy'].values * self.huber_weights) / np.sum(
-                self.huber_weights)
+            outout = np.sum(self.filtered_dataset['eyey'].values * self.huber_weights) / np.sum(self.huber_weights)
+            outhx = np.sum(self.filtered_dataset['eyhx'].values * self.huber_weights) / np.sum(self.huber_weights)
+            outhy = np.sum(self.filtered_dataset['eyhy'].values * self.huber_weights) / np.sum(self.huber_weights)
         if self.channel == 'hz':
-            outout = np.sum(self.filtered_dataset['hzhz'].values * self.huber_weights) / np.sum(
-                self.huber_weights)
-            outhx = np.sum(self.filtered_dataset['hzhx'].values * self.huber_weights) / np.sum(
-                self.huber_weights)
-            outhy = np.sum(self.filtered_dataset['hzhy'].values * self.huber_weights) / np.sum(
-                self.huber_weights)
-
-        hxhx = np.sum(self.filtered_dataset['hxhx'].values * self.huber_weights) / np.sum(
-            self.huber_weights)
-        hxhy = np.sum(self.filtered_dataset['hxhy'].values * self.huber_weights) / np.sum(
-            self.huber_weights)
-        hyhx = np.sum(self.filtered_dataset['hyhx'].values * self.huber_weights) / np.sum(
-            self.huber_weights)
-        hyhy = np.sum(self.filtered_dataset['hyhy'].values * self.huber_weights) / np.sum(
-            self.huber_weights)
+            outout = np.sum(self.filtered_dataset['hzhz'].values * self.huber_weights) / np.sum(self.huber_weights)
+            outhx = np.sum(self.filtered_dataset['hzhx'].values * self.huber_weights) / np.sum(self.huber_weights)
+            outhy = np.sum(self.filtered_dataset['hzhy'].values * self.huber_weights) / np.sum(self.huber_weights)
+
+        hxhx = np.sum(self.filtered_dataset['hxhx'].values * self.huber_weights) / np.sum(self.huber_weights)
+        hxhy = np.sum(self.filtered_dataset['hxhy'].values * self.huber_weights) / np.sum(self.huber_weights)
+        hyhx = np.sum(self.filtered_dataset['hyhx'].values * self.huber_weights) / np.sum(self.huber_weights)
+        hyhy = np.sum(self.filtered_dataset['hyhy'].values * self.huber_weights) / np.sum(self.huber_weights)
 
         zpz = self.z1_robust_huber * np.conj(outhx) + self.z2_robust_huber * np.conj(outhy)
         zpx = self.z1_robust_huber * hxhx + self.z2_robust_huber * hyhx
