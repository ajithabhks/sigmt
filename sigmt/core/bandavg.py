"""
Class for band averaging. Here, auto and cross spectra are calculated for
each target frequencies and transfer functions are computed for all events.
"""

import gc
from concurrent.futures import ThreadPoolExecutor
from typing import Optional

import numpy as np
import xarray as xr
from scipy import signal

import sigmt.core.sigproc as sp
import sigmt.core.statistics as stats
import sigmt.utils.metronix.calibration as calibration
import sigmt.utils.utils as utils


class BandAvg:
    """
    Class to perform band averaging.

    """

    def __init__(self,
                 time_series: dict[str, np.ndarray],
                 sampling_frequency: float,
                 fft_length: int = 1024,
                 parzen_window_radius: float = 0.25,
                 overlap: int = 50,
                 frequencies_per_decade: int = 12,
                 remote_reference: bool = False,
                 calibrate_electric: bool = False,
                 calibrate_magnetic: bool = False,
                 calibration_data_electric: Optional[dict[str, dict[str, float]]] = None,
                 calibration_data_magnetic: Optional[dict] = None,
                 apply_notch_filter: bool = False,
                 notch_frequency: Optional[float] = None,
                 process_mt: bool = True,
                 process_tipper: bool = True) -> None:
        """
        Constructor

        :param time_series: A dictionary containing time series data as 1D numpy arrays.
                    Each key represents a component of the data, and the corresponding
                    value is a numpy array of time series values. The dictionary should
                    include the following keys and associated units:
                    - 'ex': Electric field component in the x-direction
                        - Unit: mV/km (if calibrated), mV (Metronix, if not calibrated)
                    - 'ey': Electric field component in the y-direction
                        - Unit: mV/km (if calibrated), mV (Metronix, if not calibrated)
                    - 'hx': Magnetic field component in the x-direction
                        - Unit: nT (if calibrated), mV (Metronix, if not calibrated)
                    - 'hy': Magnetic field component in the y-direction
                        - Unit: nT (if calibrated), mV (Metronix, if not calibrated)
                    - 'hz': Magnetic field component in the z-direction
                        - Unit: nT (if calibrated), mV (Metronix, if not calibrated)
                    - 'rx': Remote magnetic field component in the x-direction
                        - Unit: nT (if calibrated), mV (Metronix, if not calibrated)
                    - 'ry': Remote magnetic field component in the y-direction
                        - Unit: nT (if calibrated), mV (Metronix, if not calibrated)

        :type time_series: dict[str, numpy.ndarray]
        :param sampling_frequency: Sampling frequency of the time_series.
        :type sampling_frequency: float
        :param fft_length: The length of the Fast Fourier Transform (FFT) to be applied.
                           The default value is 1024.
        :type fft_length: int
        :param parzen_window_radius: The radius of the Parzen window used for band averaging.
                                     The default value is 0.25.
        :type parzen_window_radius: float
        :param overlap: The percentage of overlap between consecutive time windows when segmenting the time series.
                        The default value is 50%.
        :type overlap: int
        :param frequencies_per_decade: The number of target frequencies to be used per decade for band averaging.
                                       The default value is 12.
        :type frequencies_per_decade: int
        :param remote_reference: A boolean flag indicating whether remote reference is used for processing.
                                 Set to True if a remote reference is used. The default is False.
        :type remote_reference: bool
        :param calibrate_electric: A boolean flag that specifies whether the electric channels should be calibrated
                                   from units of mV to mv/km. This needs dipole length details. The default is False.
        :type calibrate_electric: bool
        :param calibrate_magnetic: A boolean flag that specifies whether the magnetic channels should be calibrated
                                   to units of mV to nT. The calibration process currently supports Metronix sensor
                                   coils. The default is False.
        :type calibrate_magnetic: bool
        :param calibration_data_electric: A dictionary containing the distances from the center to each electrode.
                                          It should include two sub-dictionaries with the following distances:
                                          - 'ex':
                                              - 'x1': Distance (float) from the center to the North electrode
                                              - 'x2': Distance (float) from the center to the South electrode
                                          - 'ey':
                                              - 'y1': Distance (float) from the center to the East electrode
                                              - 'y2': Distance (float) from the center to the West electrode
        :type calibration_data_electric: dict[str, dict[str, float]]
        :param calibration_data_magnetic: TODO
        :type calibration_data_magnetic: dict
        :param apply_notch_filter: A boolean flag indicating whether a notch filter should be applied. Default is False.
        :type apply_notch_filter: bool
        :param notch_frequency: The frequency to be removed using the notch filter. TODO: Harmonics. Default is None.
        :type notch_frequency: float
        :param process_mt: A boolean flag indicating whether the MT impedance is estimated during processing.
                           Default is True. Set to False to skip MT impedance calculations if only Tipper is
                           being estimated.
        :type process_mt: bool
        :param process_tipper: A boolean flag indicating whether the Tipper is estimated during processing.
                               Default is True. Set to False if Tipper is not part of the survey to avoid unnecessary
                               calculations.

        :return: None
        :rtype: NoneType

        """
        # Set attributes from parameters
        self.sampling_frequency = sampling_frequency
        self.fft_length = fft_length
        self.parzen_window_radius = parzen_window_radius
        self.overlap = overlap
        self.remote_reference = remote_reference
        self.calibration_data_electric = calibration_data_electric
        self.calibration_data_magnetic = calibration_data_magnetic
        self.notch_frequency = notch_frequency
        self.process_mt = process_mt
        self.process_tipper = process_tipper

        # Class related attributes
        self.channels = None
        self.fft_frequencies = None
        self.bandavg_ds = None
        self.avgf = None
        self.dof = None
        self.xfft = None
<<<<<<< HEAD

        # Dividing time series into several time windows of length equals to fft length. Number of windows will
        # depend on the time series overlap.
        self.time_series = _reshape_time_series_with_overlap(time_series=time_series, fft_length=fft_length, overlap=overlap)
        del time_series

        self.ft_list = utils.targetfreq(self.sampling_frequency, self.parzen_window_radius, self.fft_length,
                                       frequencies_per_decade)
        self.get_channels()  # Get list of available ts channel. 'Ex', 'Ey', ....
        if calibrate_electric:
            self.calibrate_electric()
        if apply_notch_filter:
=======
        self.procinfo = procinfo
        self.processing_mode = self.procinfo['processing_mode']
        self.fs = procinfo['fs']
        self.fft_length = procinfo['fft_length']
        self.parzen_radius = procinfo['parzen_radius']
        self.notch_status = procinfo['notch']
        self.notch_frequency = procinfo['notch_frequency']
        freq_per_decade = procinfo['frequencies_per_decade']
        #
        self.ts = bandavg_msg['ts']
        self.header = bandavg_msg['header']
        self.cal_data = bandavg_msg['caldata']
        #
        self.ftlist = utils.get_target_frequency_list(sampling_frequency=self.fs,
                                                      parzen_window_radius=self.parzen_radius,
                                                      fft_length=self.fft_length,
                                                      table_type='default',
                                                      frequencies_per_decade=freq_per_decade)

        self.getchannels()  # Get ts channel info, 'Ex', 'Ey', ....
        self.calibrate_electric()
        if self.notch_status == 'on':
>>>>>>> 015a934f
            self.apply_notch()
        self.detrend_time_series()
        self.perform_fft()
        if calibrate_magnetic:
            self.calibrate_mag()
        del self.calibration_data_magnetic
        del self.time_series
        gc.collect()
        self.perform_bandavg()

    def get_channels(self) -> None:
        """
        Get details of channels in the received data.

        :return: None
        :rtype: NoneType

        """

        self.channels = list(self.time_series.keys())

    def calibrate_electric(self) -> None:
        """
        Calibrate electric field data

        :return: None
        :rtype: NoneType

        """
        print('Calibrating electric field channels.')
        if 'ex' in self.channels:
            dipole_ns = abs(self.calibration_data_electric['ex']['x1']) + abs(self.calibration_data_electric['ex']['x2'])
            self.time_series['ex'] = self.time_series['ex'] / (1 * dipole_ns / 1000)
        if 'ey' in self.channels:
            dipole_ew = abs(self.calibration_data_electric['ey']['y1']) + abs(self.calibration_data_electric['ey']['y2'])
            self.time_series['ey'] = self.time_series['ey'] / (1 * dipole_ew / 1000)

    def calibrate_mag(self) -> None:
        """
        Calibrates the magnetic field channels.

        :return: None
        :rtype: NoneType

        """
        print('Calibrating magnetic field channels.')
        desired_elements = ['hx', 'hy', 'hz', 'rx', 'ry']
        # Create a list mag channels out of desired elements if existing in self.channels
        magnetic_channels = [element for element in desired_elements if element in self.channels]
        for channel in magnetic_channels:
            if self.calibration_data_magnetic['instrument'] == 'metronix':
                sensor_type = self.calibration_data_magnetic[channel]['sensor_type']
                sensor_serial_number = str(self.calibration_data_magnetic[channel]['sensor_serial_number'])
                if self.calibration_data_magnetic[channel]['chopper_status'] == 1:
                    chopper_status = "chopper_on"
                elif self.calibration_data_magnetic[channel]['chopper_status'] == 0:
                    chopper_status = "chopper_off"
                else:
                    chopper_status = None
                calibration_data = self.calibration_data_magnetic[channel]['calibration_data'][sensor_serial_number][
                    chopper_status]
                calibration_object = calibration.MetronixCalibration(self.xfft[channel], self.fft_frequencies, sensor_type,
                                                                     chopper_status, calibration_data)
                self.xfft[channel] = calibration_object.calibrated_data
            else:
                raise NotImplementedError(
                    f'Calibration for {self.calibration_data_magnetic["instrument"]} instruments is not implemented as of now.'
                )

    def apply_notch(self) -> None:
        """
        Apply the notch filter

        :return: None
        :rtype: NoneType

        """
        print("Applying notch filter...")
        with ThreadPoolExecutor(max_workers=len(self.time_series)) as executor:
            # Dictionary to hold futures
            futures = {}

            # Submit each task to the executor
            for channel in self.channels:
                futures[channel] = executor.submit(sp.notchfilsos, self.time_series[channel], self.sampling_frequency,
                                                   self.notch_frequency)

            # Retrieve the results when needed
            for channel, future in futures.items():
                self.time_series[channel] = future.result()
        print("Notch filter applied")

    def detrend_time_series(self) -> None:
        """
        Detrend time series

        :return: None
        :rtype: NoneType

        """
        print('Applying detrend to the time series.')
        for channel in self.channels:
            self.time_series[channel] = signal.detrend(self.time_series[channel], axis=0)

    def perform_fft(self) -> None:
        """
        Perform FFT

        :return: None
        :rtype: NoneType

        """
        print('Performing FFT.')
        self.xfft = {}
        for channel in self.channels:
            self.fft_frequencies, self.xfft[channel] = sp.do_fft(self.time_series[channel], self.sampling_frequency,
                                                           self.fft_length)

    def perform_bandavg(self) -> None:
        """
        Perform band averaging.

        :return: None
        :rtype: NoneType

        """
        print('Starting band averaging.')
        self.dof = np.empty(self.ft_list.shape[0], dtype=int)
        self.avgf = np.empty(self.ft_list.shape[0], dtype=int)

        parzen_window = np.empty(
            (self.xfft[next(iter(self.xfft))].shape[0], 1, self.ft_list.shape[0]), dtype=float)

        for i in range(self.ft_list.shape[0]):
            ft = self.ft_list[i]
            parzen_window[:, :, i] = stats.parzen(self.fft_frequencies, ft, self.parzen_window_radius)
            self.dof[i] = (2 * 2 * np.sum(parzen_window[:, :, i] != 0)) - 4
            self.avgf[i] = np.sum(parzen_window[:, :, i] != 0)

        self.bandavg_ds = xr.Dataset(
            coords={
                'time_window': np.arange(self.xfft[next(iter(self.xfft))].shape[1]),
                'frequency': self.ft_list
            }
        )

        if self.process_mt:
            sum_parzen = np.sum(parzen_window, axis=0)

            # Compute the weighted sums
            self.bandavg_ds['ex'] = (
                ('time_window', 'frequency'),
                np.sum(self.xfft['ex'][:, :, np.newaxis] * parzen_window, axis=0) / sum_parzen)
            self.bandavg_ds['ey'] = (
                ('time_window', 'frequency'),
                np.sum(self.xfft['ey'][:, :, np.newaxis] * parzen_window, axis=0) / sum_parzen)
            self.bandavg_ds['hx'] = (
                ('time_window', 'frequency'),
                np.sum(self.xfft['hx'][:, :, np.newaxis] * parzen_window, axis=0) / sum_parzen)
            self.bandavg_ds['hy'] = (
                ('time_window', 'frequency'),
                np.sum(self.xfft['hy'][:, :, np.newaxis] * parzen_window, axis=0) / sum_parzen)
            if self.process_tipper:
                self.bandavg_ds['hz'] = (
                    ('time_window', 'frequency'),
                    np.sum(self.xfft['hz'][:, :, np.newaxis] * parzen_window, axis=0) / sum_parzen)

            if self.remote_reference:
                self.bandavg_ds['rx'] = (
                    ('time_window', 'frequency'),
                    np.sum(self.xfft['rx'][:, :, np.newaxis] * parzen_window, axis=0) / sum_parzen)
                self.bandavg_ds['ry'] = (
                    ('time_window', 'frequency'),
                    np.sum(self.xfft['ry'][:, :, np.newaxis] * parzen_window, axis=0) / sum_parzen)

            # Compute the auto- and cross-spectra
            ex_conj = np.conj(self.xfft['ex'])
            ey_conj = np.conj(self.xfft['ey'])
            if self.process_tipper:
                hz_conj = np.conj(self.xfft['hz'])
            if self.remote_reference:
                hx_conj = np.conj(self.xfft['rx'])
                hy_conj = np.conj(self.xfft['ry'])
            else:
                hx_conj = np.conj(self.xfft['hx'])
                hy_conj = np.conj(self.xfft['hy'])

            self.bandavg_ds['exex'] = (('time_window', 'frequency'), np.sum(
                self.xfft['ex'][:, :, np.newaxis] * ex_conj[:, :, np.newaxis] * parzen_window,
                axis=0) / sum_parzen)
            self.bandavg_ds['eyey'] = (('time_window', 'frequency'), np.sum(
                self.xfft['ey'][:, :, np.newaxis] * ey_conj[:, :, np.newaxis] * parzen_window,
                axis=0) / sum_parzen)
            self.bandavg_ds['hxhx'] = (('time_window', 'frequency'), np.sum(
                self.xfft['hx'][:, :, np.newaxis] * hx_conj[:, :, np.newaxis] * parzen_window,
                axis=0) / sum_parzen)
            self.bandavg_ds['hyhy'] = (('time_window', 'frequency'), np.sum(
                self.xfft['hy'][:, :, np.newaxis] * hy_conj[:, :, np.newaxis] * parzen_window,
                axis=0) / sum_parzen)
            if self.process_tipper:
                self.bandavg_ds['hzhz'] = (('time_window', 'frequency'), np.sum(
                    self.xfft['hz'][:, :, np.newaxis] * hz_conj[:, :, np.newaxis] * parzen_window,
                    axis=0) / sum_parzen)
            #
            self.bandavg_ds['exey'] = (('time_window', 'frequency'), np.sum(
                self.xfft['ex'][:, :, np.newaxis] * ey_conj[:, :, np.newaxis] * parzen_window,
                axis=0) / sum_parzen)
            self.bandavg_ds['hxhy'] = (('time_window', 'frequency'), np.sum(
                self.xfft['hx'][:, :, np.newaxis] * hy_conj[:, :, np.newaxis] * parzen_window,
                axis=0) / sum_parzen)
            self.bandavg_ds['hyhx'] = (('time_window', 'frequency'), np.sum(
                self.xfft['hy'][:, :, np.newaxis] * hx_conj[:, :, np.newaxis] * parzen_window,
                axis=0) / sum_parzen)

            # Ex output =====
            self.bandavg_ds['exhx'] = (('time_window', 'frequency'), np.sum(
                self.xfft['ex'][:, :, np.newaxis] * hx_conj[:, :, np.newaxis] * parzen_window,
                axis=0) / sum_parzen)
            self.bandavg_ds['exhy'] = (('time_window', 'frequency'), np.sum(
                self.xfft['ex'][:, :, np.newaxis] * hy_conj[:, :, np.newaxis] * parzen_window,
                axis=0) / sum_parzen)

            # Ey output =====
            self.bandavg_ds['eyhx'] = (('time_window', 'frequency'), np.sum(
                self.xfft['ey'][:, :, np.newaxis] * hx_conj[:, :, np.newaxis] * parzen_window,
                axis=0) / sum_parzen)
            self.bandavg_ds['eyhy'] = (('time_window', 'frequency'), np.sum(
                self.xfft['ey'][:, :, np.newaxis] * hy_conj[:, :, np.newaxis] * parzen_window,
                axis=0) / sum_parzen)

            if self.process_tipper:
                # Hz output =====
                self.bandavg_ds['hzhx'] = (('time_window', 'frequency'), np.sum(
                    self.xfft['hz'][:, :, np.newaxis] * hx_conj[:, :, np.newaxis] * parzen_window,
                    axis=0) / sum_parzen)
                self.bandavg_ds['hzhy'] = (('time_window', 'frequency'), np.sum(
                    self.xfft['hz'][:, :, np.newaxis] * hy_conj[:, :, np.newaxis] * parzen_window,
                    axis=0) / sum_parzen)

            z_deno = (self.bandavg_ds['hxhx'] * self.bandavg_ds['hyhy']) - (
                    self.bandavg_ds['hxhy'] * self.bandavg_ds['hyhx'])
            #
            zxx_num = (self.bandavg_ds['hyhy'] * self.bandavg_ds['exhx']) - (
                    self.bandavg_ds['hyhx'] * self.bandavg_ds['exhy'])
            zxy_num = (self.bandavg_ds['hxhx'] * self.bandavg_ds['exhy']) - (
                    self.bandavg_ds['hxhy'] * self.bandavg_ds['exhx'])
            self.bandavg_ds['zxx_single'] = zxx_num / z_deno
            self.bandavg_ds['zxy_single'] = zxy_num / z_deno
            #
            zyx_num = (self.bandavg_ds['hyhy'] * self.bandavg_ds['eyhx']) - (
                    self.bandavg_ds['hyhx'] * self.bandavg_ds['eyhy'])
            zyy_num = (self.bandavg_ds['hxhx'] * self.bandavg_ds['eyhy']) - (
                    self.bandavg_ds['hxhy'] * self.bandavg_ds['eyhx'])
            self.bandavg_ds['zyx_single'] = zyx_num / z_deno
            self.bandavg_ds['zyy_single'] = zyy_num / z_deno

            if self.process_tipper:
                t_deno = (self.bandavg_ds['hxhx'] * self.bandavg_ds['hyhy']) - (
                        self.bandavg_ds['hxhy'] * self.bandavg_ds['hyhx'])
                self.bandavg_ds['tzx_single'] = ((self.bandavg_ds['hzhx'] * self.bandavg_ds['hyhy']) - (
                        self.bandavg_ds['hzhy'] * self.bandavg_ds['hyhx'])) / t_deno
                self.bandavg_ds['tzy_single'] = ((self.bandavg_ds['hzhy'] * self.bandavg_ds[
                    'hxhx']) - (self.bandavg_ds['hzhx'] * self.bandavg_ds['hxhy'])) / t_deno

            # Preparing selection arrays

            self.bandavg_ds['ex_selection_coh'] = xr.DataArray(
                np.full(self.bandavg_ds['ex'].shape, True),
                coords=self.bandavg_ds.coords,
                dims=self.bandavg_ds.dims
            )

            self.bandavg_ds['ey_selection_coh'] = xr.DataArray(
                np.full(self.bandavg_ds['ey'].shape, True),
                coords=self.bandavg_ds.coords,
                dims=self.bandavg_ds.dims
            )

            if self.process_tipper:
                self.bandavg_ds['hz_selection_coh'] = xr.DataArray(
                    np.full(self.bandavg_ds['hz'].shape, True),
                    coords=self.bandavg_ds.coords,
                    dims=self.bandavg_ds.dims
                )

            self.bandavg_ds['alpha_e_selection'] = xr.DataArray(
                np.full(self.bandavg_ds['ex'].shape, True),
                coords=self.bandavg_ds.coords,
                dims=self.bandavg_ds.dims
            )

            self.bandavg_ds['alpha_h_selection'] = xr.DataArray(
                np.full(self.bandavg_ds['hx'].shape, True),
                coords=self.bandavg_ds.coords,
                dims=self.bandavg_ds.dims
            )
            print('Band averaging finished.')


def _reshape_time_series_with_overlap(time_series, fft_length, overlap):
    """
    Reshape array with overlap.

    :return: None
    :rtype: NoneType

    """
    for channel in time_series:
        time_series[channel] = utils.reshape_array_with_overlap(window_length=fft_length,
                                                                overlap=overlap,
                                                                data=time_series[channel])

    return time_series<|MERGE_RESOLUTION|>--- conflicted
+++ resolved
@@ -132,43 +132,22 @@
         self.avgf = None
         self.dof = None
         self.xfft = None
-<<<<<<< HEAD
 
         # Dividing time series into several time windows of length equals to fft length. Number of windows will
         # depend on the time series overlap.
         self.time_series = _reshape_time_series_with_overlap(time_series=time_series, fft_length=fft_length, overlap=overlap)
         del time_series
 
-        self.ft_list = utils.targetfreq(self.sampling_frequency, self.parzen_window_radius, self.fft_length,
-                                       frequencies_per_decade)
+        self.ft_list = utils.get_target_frequency_list(sampling_frequency=self.sampling_frequency,
+                                                       parzen_window_radius=self.parzen_window_radius,
+                                                       fft_length=self.fft_length,
+                                                       table_type='default',
+                                                       frequencies_per_decade=frequencies_per_decade)
+        
         self.get_channels()  # Get list of available ts channel. 'Ex', 'Ey', ....
         if calibrate_electric:
             self.calibrate_electric()
         if apply_notch_filter:
-=======
-        self.procinfo = procinfo
-        self.processing_mode = self.procinfo['processing_mode']
-        self.fs = procinfo['fs']
-        self.fft_length = procinfo['fft_length']
-        self.parzen_radius = procinfo['parzen_radius']
-        self.notch_status = procinfo['notch']
-        self.notch_frequency = procinfo['notch_frequency']
-        freq_per_decade = procinfo['frequencies_per_decade']
-        #
-        self.ts = bandavg_msg['ts']
-        self.header = bandavg_msg['header']
-        self.cal_data = bandavg_msg['caldata']
-        #
-        self.ftlist = utils.get_target_frequency_list(sampling_frequency=self.fs,
-                                                      parzen_window_radius=self.parzen_radius,
-                                                      fft_length=self.fft_length,
-                                                      table_type='default',
-                                                      frequencies_per_decade=freq_per_decade)
-
-        self.getchannels()  # Get ts channel info, 'Ex', 'Ey', ....
-        self.calibrate_electric()
-        if self.notch_status == 'on':
->>>>>>> 015a934f
             self.apply_notch()
         self.detrend_time_series()
         self.perform_fft()
