--- conflicted
+++ resolved
@@ -22,77 +22,6 @@
     :rtype: None
 
     """
-<<<<<<< HEAD
-    if dataset:
-        # Apparant resistivities and phase
-        ftlist = dataset['frequency'].values
-        zxy = dataset['zxy'].values
-        zyx = dataset['zyx'].values
-        zxy_var = dataset['zxy_var'].values
-        zyx_var = dataset['zyx_var'].values
-
-        rho_xy = (0.2 / ftlist) * (abs(zxy) ** 2)
-        rho_yx = (0.2 / ftlist) * (abs(zyx) ** 2)
-        phase_xy = np.degrees(np.arctan(zxy.imag / zxy.real))
-        phase_yx = np.degrees(np.arctan(zyx.imag / zyx.real))
-        #
-        #
-        # Errors for app. resistivity and phase
-        err_rxy = (0.4 / ftlist) * abs(zxy) * zxy_var
-        err_ryx = (0.4 / ftlist) * abs(zyx) * zyx_var
-        err_pxy = np.degrees(zxy_var / abs(zxy))
-        err_pyx = np.degrees(zyx_var / abs(zyx))
-        #
-        # Plotting section
-        # Plot App. res & Phase
-        plt.figure()
-        plt.subplot(211)
-        plt.suptitle(f'{procinfo["localsite"]} - {procinfo["fs"]} Hz')
-        plt.scatter(ftlist, rho_xy, c='r', s=10, label='XY')
-        plt.scatter(ftlist, rho_yx, c='b', s=10, label='YX')
-        plt.errorbar(ftlist, rho_xy, yerr=err_rxy, ecolor='r', fmt="none")
-        plt.errorbar(ftlist, rho_yx, yerr=err_ryx, ecolor='b', fmt="none")
-        plt.xscale('log')
-        plt.yscale('log')
-        if max(ftlist) < 15000 and min(ftlist) > 0.001:
-            plt.xlim((15000, 0.001))
-        else:
-            plt.xlim((max(ftlist) + 10, min(ftlist) - 10))
-            if min(ftlist) > 0.001:
-                plt.xlim((max(ftlist) + 10, 0.001))
-        ymax_magnitude = int(np.ceil(np.log10(max(rho_xy + rho_yx))))
-        ymin_magnitude = int(np.floor(np.log10(min(rho_xy + rho_yx))))
-        plt.ylim(10 ** (ymin_magnitude - 2), 10 ** (ymax_magnitude + 2))
-        plt.yticks([10 ** i for i in range(ymin_magnitude - 2, ymax_magnitude + 3)])
-        plt.xlabel('Frequency (Hz)')
-        plt.ylabel('App. Res. (Ohm.m.)')
-        plt.legend()
-        plt.grid(which='both', linestyle='-.', linewidth=0.4)
-        plt.subplot(212)
-        plt.scatter(ftlist, phase_xy, c='r', s=10)
-        plt.scatter(ftlist, phase_yx, c='b', s=10)
-        plt.errorbar(ftlist, phase_xy, yerr=err_pxy, ecolor='r', fmt="none")
-        plt.errorbar(ftlist, phase_yx, yerr=err_pyx, ecolor='b', fmt="none")
-        plt.xscale('log')
-        if max(ftlist) < 15000 and min(ftlist) > 0.001:
-            plt.xlim((15000, 0.001))
-        else:
-            plt.xlim((max(ftlist) + 10, min(ftlist) - 10))
-            if min(ftlist) > 0.001:
-                plt.xlim((max(ftlist) + 10, 0.001))
-        if (min(phase_xy) > 0 and min(phase_yx) > 0) and (
-                max(phase_xy) < 90 and max(phase_yx) < 90):
-            plt.ylim((0, 90))
-            plt.yticks([0, 15, 30, 45, 60, 75, 90])
-        else:
-            ylim1 = min(phase_xy + phase_yx)
-            ylim2 = max(phase_xy + phase_yx)
-            plt.ylim(ylim1 - 10, ylim2 + 10)
-        plt.xlabel('Frequency (Hz)')
-        plt.ylabel('Phase (Deg.)')
-        plt.grid(which='both', linestyle='-.', linewidth=0.4)
-        plt.show()
-=======
     if not dataset:
         raise ValueError('dataset invalid')
 
@@ -163,7 +92,6 @@
     plt.ylabel('Phase (Deg.)')
     plt.grid(which='both', linestyle='-.', linewidth=0.4)
     plt.show()
->>>>>>> 2adb764b
 
 
 def plot_tipper(dataset: xr.Dataset, procinfo: dict) -> None:
@@ -269,112 +197,6 @@
     :rtype: None
 
     """
-<<<<<<< HEAD
-    if dataset:
-        cdict = {'red': ((0.0, 0.0, 0.0),
-                         (0.1, 0.5, 0.5),
-                         (0.2, 0.0, 0.0),
-                         (0.4, 0.2, 0.2),
-                         (0.6, 0.0, 0.0),
-                         (0.8, 1.0, 1.0),
-                         (1.0, 1.0, 1.0)),
-                 'green': ((0.0, 0.0, 0.0),
-                           (0.1, 0.0, 0.0),
-                           (0.2, 0.0, 0.0),
-                           (0.4, 1.0, 1.0),
-                           (0.6, 1.0, 1.0),
-                           (0.8, 1.0, 1.0),
-                           (1.0, 0.0, 0.0)),
-                 'blue': ((0.0, 0.0, 0.0),
-                          (0.1, 0.5, 0.5),
-                          (0.2, 1.0, 1.0),
-                          (0.4, 1.0, 1.0),
-                          (0.6, 0.0, 0.0),
-                          (0.8, 0.0, 0.0),
-                          (1.0, 0.0, 0.0))}
-        my_cmap = matplotlib.colors.LinearSegmentedColormap('my_colormap', cdict, 256)
-
-        num_coh = 0
-        coh_keys = []
-        if 'coh_ex' in dataset:
-            num_coh = num_coh + 1
-            coh_keys.append('coh_ex')
-        if 'coh_ey' in dataset:
-            num_coh = num_coh + 1
-            coh_keys.append('coh_ey')
-        if 'coh_hz' in dataset:
-            num_coh = num_coh + 1
-            coh_keys.append('coh_hz')
-
-        # Initialize x and y with default values
-        x = ''
-        y = ''
-
-        for freq in dataset['frequency']:
-            # Select data for the current frequency
-            data_for_freq = dataset.sel(frequency=freq)
-            if num_coh == 1:
-                if coh_keys[0] == 'coh_ex':
-                    x = 'zxy_single'
-                    y = 'zxy_single'
-                elif coh_keys[0] == 'coh_ey':
-                    x = 'zyx_single'
-                    y = 'zyx_single'
-                elif coh_keys[0] == 'coh_hz':
-                    x = 'tzx_single'
-                    y = 'tzx_single'
-                plt.figure()
-                plt.scatter(data_for_freq[x].real, data_for_freq[y].imag,
-                            c=data_for_freq[coh_keys[0]], cmap=my_cmap,
-                            vmin=0, vmax=1)
-                plt.colorbar(label=coh_keys[0])  # Add color bar for reference
-                plt.title(f"Coherency ({coh_keys[0]}) plot for {freq.values} Hz", fontsize=12)
-                plt.xlabel(x)
-                plt.ylabel(y)
-            elif num_coh == 2:
-                fig, axes = plt.subplots(1, 2, figsize=(10, 5))
-                for i in range(2):
-                    if coh_keys[i] == 'coh_ex':
-                        x = 'zxy_single'
-                        y = 'zxy_single'
-                    elif coh_keys[i] == 'coh_ey':
-                        x = 'zyx_single'
-                        y = 'zyx_single'
-                    elif coh_keys[i] == 'coh_hz':
-                        x = 'tzx_single'
-                        y = 'tzx_single'
-                    sc = axes[i].scatter(data_for_freq[x].real, data_for_freq[y].imag,
-                                         c=data_for_freq[coh_keys[i]],
-                                         cmap=my_cmap, vmin=0, vmax=1)
-                    fig.colorbar(sc, ax=axes[i], label=coh_keys[i])
-                    axes[i].set_title(coh_keys[i])
-                    axes[i].set_xlabel(x)
-                    axes[i].set_ylabel(y)
-                fig.suptitle(f"Coherency plots for {freq.values} Hz", fontsize=12)
-            elif num_coh == 3:
-                fig, axes = plt.subplots(1, 3, figsize=(15, 5))  # 3 horizontal subplots
-                for i in range(3):
-                    if coh_keys[i] == 'coh_ex':
-                        x = 'zxy_single'
-                        y = 'zxy_single'
-                    elif coh_keys[i] == 'coh_ey':
-                        x = 'zyx_single'
-                        y = 'zyx_single'
-                    elif coh_keys[i] == 'coh_hz':
-                        x = 'tzx_single'
-                        y = 'tzx_single'
-                    sc = axes[i].scatter(data_for_freq[x].real, data_for_freq[y].imag,
-                                         c=data_for_freq[coh_keys[i]],
-                                         cmap=my_cmap, vmin=0, vmax=1)
-                    fig.colorbar(sc, ax=axes[i], label=coh_keys[i])
-                    axes[i].set_title(coh_keys[i])
-                    axes[i].set_xlabel(x)
-                    axes[i].set_ylabel(y)
-                fig.suptitle(f"Coherency plots for {freq.values} Hz", fontsize=12)
-
-            plt.tight_layout()
-            plt.show()
-=======
     if not dataset:
         raise ValueError('dataset invalid')
 
@@ -429,7 +251,6 @@
 
         plt.tight_layout()
         plt.show()
->>>>>>> 2adb764b
 
 
 def _get_x_y_labels(coh_keys, i) -> tuple :
@@ -452,31 +273,6 @@
     :rtype: None
 
     """
-<<<<<<< HEAD
-    if dataset:
-        afont = {'fontname': 'Arial'}
-        yticks = np.arange(-90, 100, 20)
-
-        for freq in dataset['frequency']:
-            data_for_freq = dataset.sel(frequency=freq)
-            time_array = np.arange(data_for_freq.coords['time_window'].size)
-            plt.figure()
-            plt.subplot(211)
-            plt.suptitle(f"Polarization directions for {freq.values} Hz", fontsize=12)
-            plt.scatter(time_array, data_for_freq['alpha_h'].values)
-            plt.ylim(-90, 90)
-            plt.ylabel(r'$\alpha_H$ (deg.)')
-            plt.xticks(**afont, fontsize=12)
-            plt.yticks(yticks, **afont, fontsize=12)
-            plt.subplot(212)
-            plt.scatter(time_array, data_for_freq['alpha_e'].values)
-            plt.ylim(-90, 90)
-            plt.ylabel(r'$\alpha_E$ (deg.)')
-            plt.xlabel('Time window')
-            plt.xticks(**afont, fontsize=12)
-            plt.yticks(yticks, **afont, fontsize=12)
-            plt.show(block=False)
-=======
     if not dataset:
         raise ValueError('dataset invalid')
 
@@ -533,5 +329,4 @@
                       (0.6, 0.0, 0.0),
                       (0.8, 0.0, 0.0),
                       (1.0, 0.0, 0.0)]}
-    return matplotlib.colors.LinearSegmentedColormap('my_colormap', color_dictionary, 256)
->>>>>>> 2adb764b
+    return matplotlib.colors.LinearSegmentedColormap('my_colormap', color_dictionary, 256)